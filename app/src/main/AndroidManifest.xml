--- conflicted
+++ resolved
@@ -7,13 +7,8 @@
 <manifest xmlns:android="http://schemas.android.com/apk/res/android"
     xmlns:tools="http://schemas.android.com/tools"
     package="com.stevesoltys.seedvault"
-<<<<<<< HEAD
     android:versionCode="34050010"
     android:versionName="14-5.1">
-=======
-    android:versionCode="35050020"
-    android:versionName="15-5.2">
->>>>>>> 8e819ff7
     <!--
     The version code is the targeted SDK_VERSION plus 6 digits for our own version code.
     The version name is the targeted Android version followed by - and our own version name.
